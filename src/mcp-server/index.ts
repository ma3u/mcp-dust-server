// src/mcp-server/index.ts
import * as dotenv from 'dotenv';
import { logger } from "../utils/secure-logger.js";
import express from 'express';
import { json } from 'express';
import { createMcpServer } from "./server.js";
import { SSEServerTransport } from "@modelcontextprotocol/sdk/server/sse.js";
import { HTTPStreamTransport } from "../utils/http-stream-transport.js";
import { createSessionMiddleware, sessionActivityMiddleware } from "../middleware/session-middleware.js";
import rateLimit from 'express-rate-limit';
import { findAvailablePort } from '../utils/portManager.js';
import { getServiceRegistry } from '../utils/registry-factory.js';
import { defaultConfig, getInstanceId, getServerName } from '../config/instance-config.js';
import { v4 as uuidv4 } from 'uuid';

// Load environment variables
dotenv.config();

// Initialize Express app for MCP server
const app = express();

// Parse JSON requests
app.use(json());

// Basic security headers
app.use((req, res, next) => {
  res.setHeader('X-Content-Type-Options', 'nosniff');
  res.setHeader('X-Frame-Options', 'DENY');
  res.setHeader('X-XSS-Protection', '1; mode=block');
  res.setHeader('Strict-Transport-Security', 'max-age=31536000; includeSubDomains');
  next();
});

// Configure CORS for all routes
app.use((req, res, next) => {
  res.setHeader('Access-Control-Allow-Origin', '*');
  res.setHeader('Access-Control-Allow-Methods', 'GET, POST, OPTIONS, DELETE');
  res.setHeader('Access-Control-Allow-Headers', 'Content-Type, Last-Event-ID, Mcp-Session-Id');
  res.setHeader('Access-Control-Expose-Headers', 'Content-Type, Last-Event-ID');
  
  // Handle preflight requests
  if (req.method === 'OPTIONS') {
    res.status(200).end();
    return;
  }
  next();
});

// Apply rate limiting
const apiLimiter = rateLimit({
  windowMs: 15 * 60 * 1000, // 15 minutes
  max: 100, // Limit each IP to 100 requests per windowMs
  standardHeaders: true,
  legacyHeaders: false,
  message: 'Too many requests from this IP, please try again after 15 minutes'
});

app.use(apiLimiter);

// Apply session middleware
app.use(createSessionMiddleware({
  createIfMissing: true,
  extendSession: true
}));

// Track session activity
app.use(sessionActivityMiddleware());

// Create the MCP server instance
const mcpServer = createMcpServer();

// Add singleton enforcement
let serverInstance: any = null;

// Start the server
async function main() {
  // Debug logging for MCP server initialization
  console.error('MCP Server initialization starting');
  console.error('Node path:', process.execPath);
  console.error('NVM path:', process.env.NVM_DIR);
  console.error('NODE_PATH:', process.env.NODE_PATH);
  console.error('PATH:', process.env.PATH);
  console.error('Dust API Key:', process.env.DUST_API_KEY ? '***' + process.env.DUST_API_KEY.slice(-4) : 'not set');
  console.error('Dust Workspace ID:', process.env.DUST_WORKSPACE_ID || 'not set');
  console.error('Dust Agent ID:', process.env.DUST_AGENT_ID || 'not set');
  try {
    // Check if server is already running
    if (serverInstance) {
      logger.error('Server already running');
      return;
    }
    
    // Get the instance ID for this server
    const instanceId = getInstanceId();
    logger.info(`Starting MCP server instance ${instanceId}`);
    
    // Get the service registry
    const serviceRegistry = await getServiceRegistry();
    
    // Find an available port dynamically using the configured port range
    const port = await findAvailablePort(defaultConfig.portConfig);
    
    // Use MCP configuration from .env
    const host = process.env.MCP_HOST || '0.0.0.0';
<<<<<<< HEAD
=======
    let port = parseInt(process.env.MCP_PORT || '5001', 10);
    const maxPortRetries = 5; // Try up to 5 alternative ports
>>>>>>> 74ab3131
    
    // Add route for server health check
    app.get('/health', (req, res) => {
      res.json({
        status: 'healthy',
        version: '1.0.0',
        timestamp: new Date().toISOString(),
        component: 'MCP Server',
        activeSessions: req.mcpSessionId ? 1 : 0
      });
    });

    // Add route for server readiness check
    app.get('/ready', (req, res) => {
      res.json({
        status: 'ready',
        version: '1.0.0',
        timestamp: new Date().toISOString()
      });
    });
    
    // Add route for server liveness check
    app.get('/live', (req, res) => {
      res.json({
        status: 'alive',
        uptime: process.uptime(),
        timestamp: new Date().toISOString()
      });
    });
    
    // Add route for API status endpoint
    app.get('/api/v1/status', (req, res) => {
      res.json({
        status: 'operational',
        version: process.env.npm_package_version,
        workspace: process.env.DUST_WORKSPACE_ID,
        agent: process.env.DUST_AGENT_ID,
        uptime: process.uptime(),
        instanceId: instanceId,
        port: port
      });
    });
    
    // Add route for instance information
    app.get('/api/v1/instance', async (req, res) => {
      try {
        const instances = await serviceRegistry.getActiveInstances();
        res.json({
          currentInstance: {
            id: instanceId,
            port: port,
            uptime: process.uptime(),
            startTime: new Date(Date.now() - (process.uptime() * 1000)).toISOString()
          },
          activeInstances: Array.from(instances.entries()).map(([id, p]) => ({
            id,
            port: p,
            isCurrent: id === instanceId
          }))
        });
      } catch (error) {
        logger.error('Error retrieving instance information:', error);
        res.status(500).json({ error: 'Failed to retrieve instance information' });
      }
    });
    
    // Configure SSE endpoint
    app.get('/sse', async (req, res) => {
      logger.info(`New SSE connection from ${req.ip}, session: ${req.mcpSessionId || 'none'}`);
      
      try {
        // Set up SSE headers
        res.setHeader('Content-Type', 'text/event-stream');
        res.setHeader('Cache-Control', 'no-cache');
        res.setHeader('Connection', 'keep-alive');
        res.setHeader('X-Accel-Buffering', 'no'); // Disable buffering for Nginx
        
        // Create transport
        const transport = new SSEServerTransport('/messages', res);
        
        // Register a message handler for the transport
        // @ts-ignore - Accessing internal property for direct message handling
        transport.onMessage = async (message: any) => {
          try {
            // Log the message for debugging
            console.error(`SSE message received: ${JSON.stringify(message, null, 2)}`);
            logger.debug(`SSE message received: ${JSON.stringify(message)}`);
            
            // Special handling for initialize method to avoid double-response issues
            if (message.method === 'initialize' && message.jsonrpc === '2.0' && message.id !== undefined) {
              console.error('Handling initialize message from client:', JSON.stringify(message, null, 2));
              logger.info('Handling initialize message from client');
              
              try {
                // Extract client info from the message
                const clientName = message.params.clientInfo?.name || message.params.client?.name || 'Unknown Client';
                const clientVersion = message.params.clientInfo?.version || message.params.client?.version || '0.0.0';
                const protocolVersion = message.params.protocolVersion || message.params.protocol_version || '2024-11-05';
                
                console.error(`Client connected: ${clientName} v${clientVersion} using protocol ${protocolVersion}`);
                
                // Create initialize response with correct format according to MCP spec
                const response = {
                  jsonrpc: "2.0" as const,
                  result: {
                    protocol_version: '2024-11-05',
                    server: {
                      name: process.env.MCP_NAME || "Dust MCP Bridge",
                      version: '1.0.0'
                    },
                    capabilities: {
                      tools: ['echo', 'dust-query']
                    }
                  },
                  id: message.id
                };
                
                // Send response directly through transport
                console.error('Sending initialize response:', JSON.stringify(response, null, 2));
                await transport.send(response);
                
                // Important: Don't pass initialize messages to the MCP server to avoid double-response
                return;
              } catch (error) {
                console.error('Error handling initialize message:', error);
                logger.error('Error handling initialize message:', error);
                
                // Send error response
                const errorResponse = {
                  jsonrpc: "2.0" as const,
                  error: {
                    code: -32603,
                    message: `Internal server error: ${error instanceof Error ? error.message : String(error)}`
                  },
                  id: message.id
                };
                
                await transport.send(errorResponse);
                return;
              }
            }
            
            // For all other messages, let the MCP server handle them normally
            // @ts-ignore - Accessing internal method for direct message processing
            console.error('Passing message to MCP server:', message.method);
            await (mcpServer as any)._onMessage(message);
          } catch (error) {
            console.error('Error in SSE message handler:', error);
            logger.error('Error in SSE message handler:', error);
          }
        };
        
        // Connect to MCP server
        await mcpServer.connect(transport);
        
        // Set up heartbeat to keep connection alive (after transport is connected)
        const heartbeatInterval = setInterval(() => {
          if (!res.writableEnded) {
            // Use direct write for heartbeat to avoid conflicts with SDK
            res.write(`event: heartbeat\ndata: ${JSON.stringify({ timestamp: new Date().toISOString() })}\n\n`);
          } else {
            clearInterval(heartbeatInterval);
          }
        }, 15000); // Send heartbeat every 15 seconds (reduced from 30s)
        
        // Handle client disconnect
        req.on('close', () => {
          clearInterval(heartbeatInterval);
          logger.info(`SSE connection closed from ${req.ip}, session: ${req.mcpSessionId || 'none'}`);
        });
      } catch (error) {
        logger.error(`Error establishing SSE connection: ${error instanceof Error ? error.message : String(error)}`);
        if (!res.headersSent) {
          res.status(500).send('Error establishing SSE connection');
        }
      }
    });
    
    // Configure HTTP Stream endpoint according to MCP specification
    app.post('/stream', async (req, res) => {
      try {
        logger.info(`New HTTP Stream connection from ${req.ip}, session: ${req.mcpSessionId || 'none'}`);
        
        // Set appropriate headers for JSON-RPC response
        res.setHeader('Content-Type', 'application/json');
        res.setHeader('Access-Control-Allow-Origin', '*');
        res.setHeader('Access-Control-Allow-Headers', 'Content-Type, Mcp-Session-Id');
        
        // Validate request body
        if (!req.body || typeof req.body !== 'object') {
          logger.warn(`Invalid request body: ${JSON.stringify(req.body)}`);
          return res.status(400).json({
            jsonrpc: '2.0',
            error: { 
              code: -32600, 
              message: 'Invalid Request: Request body must be a valid JSON object' 
            },
            id: null
          });
        }
        
        // Get the session ID from the request headers
        const sessionId = req.mcpSessionId || req.headers['mcp-session-id'] as string;
        
        if (!sessionId) {
          logger.warn('Missing session ID in HTTP Stream request');
          return res.status(400).json({
            jsonrpc: '2.0',
            error: { 
              code: -32602, 
              message: 'Missing session ID' 
            },
            id: req.body.id || null
          });
        }
        
        // For JSON-RPC messages, use the HTTP Stream message handler
        if (req.body.jsonrpc === '2.0' && req.body.method && req.body.id !== undefined) {
          logger.debug(`Processing JSON-RPC message: ${JSON.stringify(req.body)}`);
          
          // Use the registered HTTP Stream message handler
          if ((mcpServer as any).handleHttpStreamMessage) {
            const response = await (mcpServer as any).handleHttpStreamMessage(req.body, sessionId);
            
            // Send the response back
            return res.status(200).json(response);
          } else {
            logger.error('HTTP Stream message handler not registered');
            return res.status(500).json({
              jsonrpc: '2.0',
              error: { 
                code: -32603, 
                message: 'Internal server error: HTTP Stream message handler not registered' 
              },
              id: req.body.id || null
            });
          }
        } else {
          // For non-JSON-RPC messages or connection establishment, use the transport
          // Create a transport for this request
          const transport = new HTTPStreamTransport('/stream', res, sessionId);
          
          // Connect to MCP server first
          await mcpServer.connect(transport);
          
          // Process the message if it exists in the request body
          if (Object.keys(req.body).length > 0) {
            logger.debug(`Processing non-JSON-RPC message: ${JSON.stringify(req.body)}`);
            
            // Process the message through the transport
            await transport.processMessage(req.body);
          } else {
            // Just keep the connection open if no message to process
            logger.debug('No message in request body, keeping connection open');
          }
        }
      } catch (error) {
        logger.error(`Error handling HTTP Stream request: ${error instanceof Error ? error.message : String(error)}`);
        if (!res.headersSent) {
          res.status(500).json({
            jsonrpc: '2.0',
            error: { 
              code: -32603, 
              message: 'Internal server error: ' + (error instanceof Error ? error.message : 'Unknown error') 
            },
            id: req.body.id || null
          });
        }
      }
    });
    
    // Set up global error handlers
    process.on('uncaughtException', (err) => {
      logger.error('Unhandled exception:', err);
      // Keep the process running despite the error
    });

    process.on('unhandledRejection', (reason, promise) => {
      logger.error('Unhandled rejection at:', promise, 'reason:', reason);
      // Keep the process running despite the error
    });

<<<<<<< HEAD
    // Check if port is already in use before starting the server
    try {
      // First check if the port is already in use using a temporary server
      const net = require('net');
      const tempServer = net.createServer();
      
      // Attempt to bind to the port first to check availability
      await new Promise<void>((resolve, reject) => {
        tempServer.once('error', (err: any) => {
          if (err.code === 'EADDRINUSE') {
            logger.error(`Port ${port} is already in use. Another instance of the server may be running.`);
            console.error(`Port ${port} is already in use. Another instance of the server may be running.`);
            reject(new Error(`Port ${port} is already in use`));
          } else {
            reject(err);
          }
        });
        
        tempServer.once('listening', () => {
          // Port is available, close the temporary server
          tempServer.close(() => {
            logger.info(`Port ${port} is available, starting server`);
            resolve();
          });
        });
        
        tempServer.listen(port, host);
      });
      
      // Start the HTTP server with singleton enforcement
      // Create server instance first so we can add error handlers before starting
      serverInstance = app.listen(port, host);
      
      // Add error handler for port conflicts and other server errors
      serverInstance.on('error', (error: Error) => {
        if ((error as any).code === 'EADDRINUSE') {
          logger.error(`Port ${port} is already in use. Another instance of the server may be running.`);
          console.error(`Port ${port} is already in use. Another instance of the server may be running.`);
          // Exit with a specific error code for port conflicts
          process.exit(2);
        } else {
          logger.error(`Server error: ${error.message}`, error);
          console.error(`Server error: ${error.message}`, error);
          // Exit with a general error code
          process.exit(1);
        }
      });
    } catch (error: any) {
      // Handle errors from the port check
      logger.error(`Failed to start server: ${error.message}`);
      console.error(`Failed to start server: ${error.message}`);
      process.exit(1);
    }
    
    // Set up success handler
    serverInstance.on('listening', () => {
      logger.info(`MCP Server running on http://${host}:${port}`);
      logger.info(`Server name: ${process.env.MCP_NAME || "Dust MCP Bridge"}`);
      logger.info(`Protocol version: 2024-11-05`);
      logger.info(`Transports: SSEServerTransport, HTTPStreamTransport`);
      logger.info(`Session management: Enabled`);
      logger.info(`Rate limiting: Enabled (100 requests per 15 minutes)`);
      logger.info(`Dust workspace: ${process.env.DUST_WORKSPACE_ID || "(not configured)"}`);
      logger.info(`Dust agent: ${process.env.DUST_AGENT_ID || "(not configured)"}`);
      
      // Log to console for Claude logs
      console.error(`Server instance ${instanceId} started on port ${port}`);
    });
    
    // Error handler already added before server start
=======
    // Function to try starting the server with port fallback
    const startServer = async (currentPort: number, retryCount = 0, maxRetries = 5): Promise<any> => {
      return new Promise((resolve, reject) => {
        try {
          const serverInstance = app.listen(currentPort, host, () => {
            logger.info(`MCP Server running on http://${host}:${currentPort}`);
            logger.info(`Server name: ${process.env.MCP_NAME || "Dust MCP Bridge"}`);
            logger.info(`Protocol version: 2024-11-05`);
            logger.info(`Transports: SSEServerTransport, HTTPStreamTransport`);
            logger.info(`Session management: Enabled`);
            logger.info(`Rate limiting: Enabled (100 requests per 15 minutes)`);
            logger.info(`Dust workspace: ${process.env.DUST_WORKSPACE_ID || "(not configured)"}`);
            logger.info(`Dust agent: ${process.env.DUST_AGENT_ID || "(not configured)"}`); 
            resolve(serverInstance);
          });

          serverInstance.on('error', (err: any) => {
            if (err.code === 'EADDRINUSE' && retryCount < maxRetries) {
              // Port is in use, try the next port
              const nextPort = currentPort + 1;
              logger.warn(`Port ${currentPort} is already in use, trying port ${nextPort}`);
              serverInstance.close();
              resolve(startServer(nextPort, retryCount + 1, maxRetries));
            } else {
              reject(err);
            }
          });
        } catch (error) {
          reject(error);
        }
      });
    };

    // Start the HTTP server with port fallback
    const server = await startServer(port);
    
    // Add error handling for the server (for errors after successful startup)
    server.on('error', (error: any) => {
      logger.error('Server error:', error);
    });
>>>>>>> 74ab3131

    // Set up Express handlers and process management
    if ((mcpServer as any).setupExpressHandlers) {
      (mcpServer as any).setupExpressHandlers(app, serverInstance);
      logger.info('Express handlers and process management set up');
    } else {
      logger.warn('setupExpressHandlers not available, using fallback shutdown handlers');
      
      // Fallback graceful shutdown handler
      const gracefulShutdown = async () => {
        logger.info(`Shutting down MCP server instance ${instanceId}...`);
        
        try {
          // Deregister this instance from the service registry
          await serviceRegistry.deregisterInstance(instanceId);
          logger.info(`Instance ${instanceId} deregistered from service registry`);
        } catch (error) {
          logger.error(`Failed to deregister instance ${instanceId}:`, error);
        }
        
        serverInstance.close(() => {
          logger.info(`Server instance ${instanceId} closed`);
          process.exit(0);
        });

        setTimeout(() => {
          logger.error('Force shutdown after timeout');
          process.exit(1);
        }, 5000);
      };
      
      // Register shutdown handlers
      process.on('SIGINT', gracefulShutdown);
      process.on('SIGTERM', gracefulShutdown);
    }
    
  } catch (error) {
    logger.error("Failed to start server:", error);
    process.exit(1);
  }
}

// Run the main function if this is the entry point
// ESM module compatibility - checking if this is the main module
const isMainModule = import.meta.url === `file://${process.argv[1]}`;

if (isMainModule) {
  main().catch(error => {
    logger.error("Unhandled exception:", error);
    process.exit(1);
  });
}

export { app, mcpServer, main };<|MERGE_RESOLUTION|>--- conflicted
+++ resolved
@@ -102,11 +102,6 @@
     
     // Use MCP configuration from .env
     const host = process.env.MCP_HOST || '0.0.0.0';
-<<<<<<< HEAD
-=======
-    let port = parseInt(process.env.MCP_PORT || '5001', 10);
-    const maxPortRetries = 5; // Try up to 5 alternative ports
->>>>>>> 74ab3131
     
     // Add route for server health check
     app.get('/health', (req, res) => {
@@ -389,83 +384,11 @@
       // Keep the process running despite the error
     });
 
-<<<<<<< HEAD
-    // Check if port is already in use before starting the server
-    try {
-      // First check if the port is already in use using a temporary server
-      const net = require('net');
-      const tempServer = net.createServer();
-      
-      // Attempt to bind to the port first to check availability
-      await new Promise<void>((resolve, reject) => {
-        tempServer.once('error', (err: any) => {
-          if (err.code === 'EADDRINUSE') {
-            logger.error(`Port ${port} is already in use. Another instance of the server may be running.`);
-            console.error(`Port ${port} is already in use. Another instance of the server may be running.`);
-            reject(new Error(`Port ${port} is already in use`));
-          } else {
-            reject(err);
-          }
-        });
-        
-        tempServer.once('listening', () => {
-          // Port is available, close the temporary server
-          tempServer.close(() => {
-            logger.info(`Port ${port} is available, starting server`);
-            resolve();
-          });
-        });
-        
-        tempServer.listen(port, host);
-      });
-      
-      // Start the HTTP server with singleton enforcement
-      // Create server instance first so we can add error handlers before starting
-      serverInstance = app.listen(port, host);
-      
-      // Add error handler for port conflicts and other server errors
-      serverInstance.on('error', (error: Error) => {
-        if ((error as any).code === 'EADDRINUSE') {
-          logger.error(`Port ${port} is already in use. Another instance of the server may be running.`);
-          console.error(`Port ${port} is already in use. Another instance of the server may be running.`);
-          // Exit with a specific error code for port conflicts
-          process.exit(2);
-        } else {
-          logger.error(`Server error: ${error.message}`, error);
-          console.error(`Server error: ${error.message}`, error);
-          // Exit with a general error code
-          process.exit(1);
-        }
-      });
-    } catch (error: any) {
-      // Handle errors from the port check
-      logger.error(`Failed to start server: ${error.message}`);
-      console.error(`Failed to start server: ${error.message}`);
-      process.exit(1);
-    }
-    
-    // Set up success handler
-    serverInstance.on('listening', () => {
-      logger.info(`MCP Server running on http://${host}:${port}`);
-      logger.info(`Server name: ${process.env.MCP_NAME || "Dust MCP Bridge"}`);
-      logger.info(`Protocol version: 2024-11-05`);
-      logger.info(`Transports: SSEServerTransport, HTTPStreamTransport`);
-      logger.info(`Session management: Enabled`);
-      logger.info(`Rate limiting: Enabled (100 requests per 15 minutes)`);
-      logger.info(`Dust workspace: ${process.env.DUST_WORKSPACE_ID || "(not configured)"}`);
-      logger.info(`Dust agent: ${process.env.DUST_AGENT_ID || "(not configured)"}`);
-      
-      // Log to console for Claude logs
-      console.error(`Server instance ${instanceId} started on port ${port}`);
-    });
-    
-    // Error handler already added before server start
-=======
     // Function to try starting the server with port fallback
     const startServer = async (currentPort: number, retryCount = 0, maxRetries = 5): Promise<any> => {
       return new Promise((resolve, reject) => {
         try {
-          const serverInstance = app.listen(currentPort, host, () => {
+          const instance = app.listen(currentPort, host, () => {
             logger.info(`MCP Server running on http://${host}:${currentPort}`);
             logger.info(`Server name: ${process.env.MCP_NAME || "Dust MCP Bridge"}`);
             logger.info(`Protocol version: 2024-11-05`);
@@ -474,15 +397,28 @@
             logger.info(`Rate limiting: Enabled (100 requests per 15 minutes)`);
             logger.info(`Dust workspace: ${process.env.DUST_WORKSPACE_ID || "(not configured)"}`);
             logger.info(`Dust agent: ${process.env.DUST_AGENT_ID || "(not configured)"}`); 
-            resolve(serverInstance);
+            
+            // Register this instance with the service registry
+            serviceRegistry.registerInstance(instanceId, currentPort)
+              .then(() => {
+                logger.info(`Instance ${instanceId} registered with service registry on port ${currentPort}`);
+              })
+              .catch(err => {
+                logger.error(`Failed to register instance ${instanceId} with service registry:`, err);
+              });
+            
+            // Log to console for Claude logs
+            console.error(`Server instance ${instanceId} started on port ${currentPort}`);
+            
+            resolve(instance);
           });
 
-          serverInstance.on('error', (err: any) => {
+          instance.on('error', (err: any) => {
             if (err.code === 'EADDRINUSE' && retryCount < maxRetries) {
               // Port is in use, try the next port
               const nextPort = currentPort + 1;
               logger.warn(`Port ${currentPort} is already in use, trying port ${nextPort}`);
-              serverInstance.close();
+              instance.close();
               resolve(startServer(nextPort, retryCount + 1, maxRetries));
             } else {
               reject(err);
@@ -495,13 +431,12 @@
     };
 
     // Start the HTTP server with port fallback
-    const server = await startServer(port);
+    serverInstance = await startServer(port);
     
     // Add error handling for the server (for errors after successful startup)
-    server.on('error', (error: any) => {
+    serverInstance.on('error', (error: any) => {
       logger.error('Server error:', error);
     });
->>>>>>> 74ab3131
 
     // Set up Express handlers and process management
     if ((mcpServer as any).setupExpressHandlers) {
