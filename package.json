--- conflicted
+++ resolved
@@ -6,20 +6,12 @@
   "scripts": {
     "build": "tsc",
     "start": "node dist/index.js",
-    "start:server": "cross-env NODE_ENV=production node dist/index.js",
+    "start:server": "cross-env START_MODE=server node dist/index.js",
     "start:client": "cross-env START_MODE=client node dist/index.js",
     "start:both": "cross-env START_MODE=both node dist/index.js",
-<<<<<<< HEAD
-    "start:multi": "node scripts/start-multi-instance.js",
     "dev": "cross-env NODE_OPTIONS='--loader ts-node/esm' node src/index.ts",
     "dev:server": "cross-env START_MODE=server NODE_OPTIONS='--loader ts-node/esm' node src/index.ts",
     "dev:client": "cross-env START_MODE=client NODE_OPTIONS='--loader ts-node/esm' node src/index.ts",
-    "dev:multi": "node scripts/dev-server.js",
-=======
-    "dev": "cross-env NODE_OPTIONS='--loader ts-node/esm' node src/index.ts",
-    "dev:server": "cross-env START_MODE=server NODE_OPTIONS='--loader ts-node/esm' node src/index.ts",
-    "dev:client": "cross-env START_MODE=client NODE_OPTIONS='--loader ts-node/esm' node src/index.ts",
->>>>>>> 74ab3131
     "test": "node --experimental-vm-modules node_modules/jest/bin/jest.js --config=jest.config.mjs",
     "test:dust-client": "node dist/utils/dust-test-client.js",
     "test:run-method": "node dist/utils/test-run-method.js",
